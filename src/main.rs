extern crate futures;
extern crate hyper;
#[macro_use]
extern crate log;
extern crate libc;
extern crate pretty_env_logger;
extern crate rustc_serialize;
extern crate tempfile;
<<<<<<< HEAD
#[macro_use]
extern crate serde_derive;

extern crate serde;
extern crate serde_json;

extern crate openssl;
extern crate hex;

=======
>>>>>>> c1da4fc4
mod common;
mod tpm;

use futures::future;
use hyper::rt::Future;
use hyper::service::service_fn;
use hyper::{Body, Method, Request, Response, Server, StatusCode};
use serde_json::{Map, Value};
use std::collections::HashMap;
use std::path::Path;
use std::fs::File;
use std::io::Read;
use std::io::BufReader;
use std::io::prelude::*;

type BoxFut = Box<Future<Item = Response<Body>, Error = hyper::Error> + Send>;

static NOTFOUND: &[u8] = b"Not Found";

fn main() {
    pretty_env_logger::init();
    info!("Starting server...");

    /* Should be port 3000 eventually */
    let addr = "127.0.0.1:1337".parse().unwrap();

    let server = Server::bind(&addr)
        .serve(|| service_fn(response_function))
        .map_err(|e| error!("server error: {}", e));

    info!("Listening on http://{}", addr);

    // run server forever
    hyper::rt::run(server);
}

fn response_function(req: Request<Body>) -> BoxFut {
    let mut res = Response::default();

    // need a method to process input api path !!
    let parameters = common::get_restful_parameters(req.uri().path());

    match req.method() {
        &Method::GET => {

            info!("GET invoded");

            // invalid requestd handling
            if parameters.is_empty() {
                res = common::json_response_content(
                    200,
                    "Not Implemented: Use /v2/keys/ or /v2/quotes/ interfaces".to_string(),
                    Map::new(),
                );
            }

            // keys request
            if parameters.contains_key("keys") {

                let mut response = Map::new();

                match parameters.get(&"keys") {
                    // check Kb value is available to perform the do_hmac crypto request verify will do hmac for the challenge 
                    // orignal function: crypto.do_hmac(self.server.K, challenge)
                    Some(&"verify") => {
                        /* /keys/verify/challenge/blablabla */
                        let _challenge = parameters.get(&"challenge");

                        response.insert("hmac".into(), "hmac placeholder".into());
                        res = common::json_response_content(
                            200,
                            "Success".to_string(),
                            response,
                        );
                        info!("GET key challenge returning 200 response");
                    }

                    // pubkey export the rsa pub key
                    // original: self.server.rsapublickey_exportable
                    Some(&"pubkey") => {
                        /* /keys/pubkey/ */
                        response.insert("pubkey".into(), common::RSA_PUBLICKEY_EXPORTABLE.into());

                        res = common::json_response_content(
                            200,
                            "Success".to_string(),
                            response,
                        );
                        info!("GET pubkey return 200 response.");
                    }

                    _ => {
                        res = common::json_response_content(
                            400,
                            "Invalid value for keys".to_string(),
                            Map::new(),
                        );
                    }
                };

            // quote resques
            // tpm implementation need for quote

            // response include quote and ima_measurement_list
            } else if parameters.contains_key("quotes") {

                // only one of these two is available, the other is None if it
                // is not in the HashMap
                let pcr_mask = parameters.get(&"mask");
                let vpcr_mask = parameters.get(&"vmask");
                let mut ima_mask = String::new();

                let nonce = parameters.get(&"nonce");


                // input not valied without nonce attribute
                if let None = nonce {    
                    warn!("GET quote returning 400 response. nonce not provided as an HTTP parameter in request");
                    res = common::json_response_content(
                        400, 
                        "Bad Request".to_string(), 
                        Map::new(),
                    );
                }

                // check parameters, there all should be strictly alphanumeric
                let nouce_isalnum = nonce.unwrap().chars().all(char::is_alphanumeric);
                let pcr_isalnum = pcr_mask.unwrap().chars().all(char::is_alphanumeric);
                let vpcr_isalnum = vpcr_mask.unwrap().chars().all(char::is_alphanumeric);

                if !(nouce_isalnum && (pcr_mask == None || pcr_isalnum) && (vpcr_mask == None || vpcr_isalnum)) {
                    warn!("GET quote returning 400 response. parameters should be strictly alphanumeric");
                    common::json_response_content(
                        400, 
                        "Bad Request".to_string(), 
                        Map::new(),
                    );
                }

                let mut quote = String::new();

                // identity quotes are always shallow
                if !tpm::is_vtpm().unwrap() || parameters.get(&"quotes").unwrap() == &"identity" {
                    quote = tpm::create_quote(
                        nonce.unwrap().to_string(), 
                        common::RSA_PUBLICKEY_EXPORTABLE.to_string(), 
                        pcr_mask.unwrap().to_string(),
                    ).unwrap();
                    // tpm quote placeholder
                    let ima_mask = pcr_mask;
                } else {
                    quote = tpm::create_deep_quote(
                        nonce.unwrap().to_string(), 
                        common::RSA_PUBLICKEY_EXPORTABLE.to_string(), 
                        vpcr_mask.unwrap().to_string(),
                        pcr_mask.unwrap().to_string(),
                    ).unwrap();
                    let ima_mask = vpcr_mask;
                }

                let mut response = Map::new();

                if parameters.contains_key(&"partial") 
                    && parameters.get(&"partial") == None 
                    || parameters.get(&"partial") == Some(&"1") {
                    response.insert("quote".into(), quote.into());
                } else {
                    response.insert("quote".into(), quote.into());
                    response.insert("pubkey".into(), common::RSA_PUBLICKEY_EXPORTABLE.into());
                }

                if tpm::check_mask(ima_mask.to_string(), common::IMA_PCR) {
                    match common::STUB_IMA {
                        true => {
                            let temp_path = Path::new(common::IMA_ML_STUB);
                            if temp_path.exists() {
                                
                                let buffer = read_in_file(common::IMA_ML_STUB.to_string());
                                let mut contents = String::new();
                                match buffer {
                                    Ok(b) => contents = b,
                                    Err(_) => {},
                                }
                                response.insert("ima_measurement_list".into(), contents.into());

                            } else {
                                warn!("IMA measurement list not available: {}", common::IMA_ML_STUB);
                            }
                        },
                        false => {
                            let temp_path = Path::new(common::IMA_ML);
                            if temp_path.exists() {
                                
                                let buffer = read_in_file(common::IMA_ML.to_string());
                                let mut contents = String::new();
                                match buffer {
                                    Ok(b) => contents = b,
                                    Err(_) => {},
                                }
                                response.insert("ima_measurement_list".into(), contents.into());

                            } else {
                                warn!("IMA measurement list not available: {}", common::IMA_ML);
                            }
                        },
                    }
                }

                info!(
                    "GET {} quote returning 200 response", 
                    parameters["quote"]
                );

                res = common::json_response_content(
                    200,
                    "Success".to_string(),
                    response,
                );

            } else {
                warn!("Bad GET request for {}", req.uri());
                res = common::json_response_content(
                    400,
                    "Fail".to_string(),
                    Map::new(),
                );
            }
        }

        &Method::POST => match parameters.get(&"keys") {
            Some(&"ukey") => {
                res = common::json_response_content(
                    400,
                    "Success".to_string(),
                    Map::new(),
                );
                info!("adding u key");
            }

            Some(&"vkey") => {
                res = common::json_response_content(
                    400,
                    "Success".to_string(),
                    Map::new(),
                );
                info!("adding v key");
            }

            _ => {
                warn!("Bad POST request to {}", req.uri());
                res = common::json_response_content(
                    400,
                    "Fail".to_string(),
                    Map::new(),
                );
            }
        },

        _ => {
            warn!("Bad request type {}", req.uri());
            let body = Body::from(NOTFOUND);
            res = Response::builder()
                .status(StatusCode::NOT_FOUND)
                .body(body)
                .unwrap();
        }
    }

    Box::new(future::ok(res))
}


fn read_in_file(path: String) -> std::io::Result<String> {
    let file = File::open(path)?;
    let mut buf_reader = BufReader::new(file);
    let mut contents = String::new();
    buf_reader.read_to_string(&mut contents)?;
    // assert_eq!(contents, "Hello, world!");
    Ok(contents)
}

#[cfg(test)]
mod tests {
    use super::*;
    use std::collections::HashMap;

    #[test]
    fn test_get_restful_parameters() {
        let mut map = HashMap::new();
        map.insert("verify", "pubkey");
        map.insert("api_version", "2");

        // "{"api_version": "v2", "verify": "pubkey"}"
        assert_eq!(common::get_restful_parameters("/v2/verify/pubkey"), map);
    }
}<|MERGE_RESOLUTION|>--- conflicted
+++ resolved
@@ -6,18 +6,13 @@
 extern crate pretty_env_logger;
 extern crate rustc_serialize;
 extern crate tempfile;
-<<<<<<< HEAD
 #[macro_use]
 extern crate serde_derive;
-
 extern crate serde;
 extern crate serde_json;
-
 extern crate openssl;
 extern crate hex;
 
-=======
->>>>>>> c1da4fc4
 mod common;
 mod tpm;
 
