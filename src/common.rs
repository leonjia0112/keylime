<<<<<<< HEAD
use super::*;
use hyper::{Response, StatusCode, Body, header};
=======
extern crate futures;
extern crate hyper;
extern crate serde_json;

use hyper::{header, Body, Response, StatusCode};
>>>>>>> e0ab0d3f
use std::collections::HashMap;
use rustc_serialize::json::Json;
use std::fs::File;
use std::io::prelude::*;
use std::io::{Read, Write};
use libc::{umask, geteuid};
use std::path::Path;
use std::process::Command;
use std::process::Output;
use std::{thread, time};
use std::time::{Duration, SystemTime};
use tempfile::tempfile;
use tempfile::NamedTempFile;


pub const BOOTSTRAP_KEY_SIZE: usize = 32;
pub const STUB_VTPM: bool = false;


/*
 * convert the input into a Response struct
 *
 * Parameters: code number, status string, content string
 * Return: Combine all information into a Response struct
 */
pub fn json_response_content(
    code: i32,
    status: String,
    results: String,
) -> Response<Body> {
    let data = vec![code.to_string(), status, results];

    match serde_json::to_string(&data) {
        Ok(json) => {
            // return a json response
            Response::builder()
                .header(header::CONTENT_TYPE, "application/json")
                .body(Body::from(json))
                .unwrap()
        }

        // This is unnecessary here，probably won't fail
        Err(e) => {
            error!("serializing json: {}", e);

            Response::builder()
                .status(StatusCode::INTERNAL_SERVER_ERROR)
                .body(Body::from("Internal Server Error"))
                .unwrap()
        }
    }
}

/*
 * separate url path by '/', first element is dropped since it is an empty
 * string
 *
 * Paramters: string and delimiter
 * return: Vector of string contains the path content in original order
 */
pub fn string_split_by_seperator(data: &str, seperator: char) -> Vec<&str> {
    let mut v: Vec<&str> = data.split(seperator).collect();
    v.remove(0);
    v
}

// hashmap doesn't own the parameters, just borrow it

/*
 * convert a api resquest path to a map that contains the key and value in
 * pair from the original api request
 *
 * Parameters: api string
 * Return: map with api key and value
 */
pub fn get_restful_parameters(urlstring: &str) -> HashMap<&str, &str> {
    let mut parameters = HashMap::new();

    let list = string_split_by_seperator(urlstring, '/');
    if list.len() <= 1 {
        return parameters;
    }

    let (_, right) = list[0].split_at(1);
    parameters.insert("api_version", right);

    /* TODO comment why this drops the first element */
    for x in 1..(list.len() - 1) {
        parameters.insert(list[x], list[x + 1]);
    }
    parameters
}

// Unit Testing
#[cfg(test)]
mod tests {
    use super::*;

    #[test]
    fn test_split_string() {
        assert_eq!(
            string_split_by_seperator("/v2/verify/pubkey", '/'),
            ["v2", "verify", "pubkey"]
        );
    }

    #[test]
    fn test_get_restful_parameters() {
        let mut map = HashMap::new();
        map.insert("verify", "pubkey");
        map.insert("api_version", "2");

        // "{"api_version": "v2", "verify": "pubkey"}"
        assert_eq!(get_restful_parameters("/v2/verify/pubkey"), map);
    }
}<|MERGE_RESOLUTION|>--- conflicted
+++ resolved
@@ -1,13 +1,5 @@
-<<<<<<< HEAD
 use super::*;
 use hyper::{Response, StatusCode, Body, header};
-=======
-extern crate futures;
-extern crate hyper;
-extern crate serde_json;
-
-use hyper::{header, Body, Response, StatusCode};
->>>>>>> e0ab0d3f
 use std::collections::HashMap;
 use rustc_serialize::json::Json;
 use std::fs::File;
