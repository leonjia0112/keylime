<<<<<<< HEAD
extern crate futures;
extern crate hyper;
extern crate serde_json;

use hyper::{header, Body, Response, StatusCode};
use serde_json::{Map, Value};
=======
use super::*;
use hyper::{Response, StatusCode, Body, header};
>>>>>>> addc6caf
use std::collections::HashMap;
use serde_json::{Map, Value};

pub const STUB_VTPM: bool = false;
pub const STUB_IMA: bool = true;
pub const TPM_DATA_PCR: usize = 16;
pub const IMA_PCR: usize = 10;
pub static RSA_PUBLICKEY_EXPORTABLE: &'static str = "placeholder";
pub static TPM_TOOLS_PATH: &'static str = "/usr/local/bin/";
pub static IMA_ML_STUB: &'static str = "../scripts/ima/ascii_runtime_measurements";
pub static IMA_ML: &'static str = "/sys/kernel/security/ima/ascii_runtime_measurements";

pub const STUB_VTPM: bool = false;
<<<<<<< HEAD
pub const STUB_IMA: bool = true;
pub const TPM_DATA_PCR: usize = 16;
pub const IMA_PCR: usize = 10;
pub static RSA_PUBLICKEY_EXPORTABLE: &'static str = "placeholder";
pub static TPM_TOOLS_PATH: &'static str = "/usr/local/bin/";
pub static IMA_ML_STUB: &'static str =
    "../scripts/ima/ascii_runtime_measurements";
pub static IMA_ML: &'static str =
    "/sys/kernel/security/ima/ascii_runtime_measurements";
pub static KEY: &'static str = "secret";

=======
>>>>>>> addc6caf
/*
 * convert the input into a Response struct
 *
 * Parameters: code number, status string, content string
 * Return: Combine all information into a Response struct
 */
pub fn json_response_content(
    code: i32,
    status: String,
    results: Map<String, Value>,
) -> Response<Body> {
<<<<<<< HEAD
    // integrate everything to one single map contains all the results
    let mut integrated_results = results.clone();
    integrated_results.insert("code".into(), code.into());
    integrated_results.insert("status".into(), status.into());

    let results_value: Value = results.into();

=======

    // integrate everything to one single map contains all the results
    let mut integrated_results = results.clone();
    integrated_results.insert("code".into(), code.into());
    integrated_results.insert("status".into(), status.into());

    let results_value: Value = results.into();

>>>>>>> addc6caf
    match serde_json::to_string(&results_value) {
        Ok(json) => {
            // return a json response
            Response::builder()
                .header(header::CONTENT_TYPE, "application/json")
                .body(Body::from(json))
                .unwrap()
        }

        // This is unnecessary here，probably won't fail
        Err(e) => {
            error!("serializing json: {}", e);

            Response::builder()
                .status(StatusCode::INTERNAL_SERVER_ERROR)
                .body(Body::from("Internal Server Error"))
                .unwrap()
        }
    }
}

/*
 * separate url path by '/', first element is dropped since it is an empty
 * string
 *
 * Paramters: string and delimiter
 * return: Vector of string contains the path content in original order
 */
pub fn string_split_by_seperator(data: &str, seperator: char) -> Vec<&str> {
    let mut v: Vec<&str> = data.split(seperator).collect();
    v.remove(0);
    v
}

/*
 * convert a api resquest path to a map that contains the key and value in
 * pair from the original api request
 *
 * Parameters: api string
 * Return: map with api key and value
 */
pub fn get_restful_parameters(urlstring: &str) -> HashMap<&str, &str> {
    let mut parameters = HashMap::new();

    let list = string_split_by_seperator(urlstring, '/');
    if list.len() <= 1 {
        return parameters;
    }

    let (_, right) = list[0].split_at(1);
    parameters.insert("api_version", right);

    /* TODO comment why this drops the first element */
    for x in 1..(list.len() - 1) {
        parameters.insert(list[x], list[x + 1]);
    }
    parameters
}

// Unit Testing
#[cfg(test)]
mod tests {
    use super::*;

    #[test]
    fn test_split_string() {
        assert_eq!(
            string_split_by_seperator("/v2/verify/pubkey", '/'),
            ["v2", "verify", "pubkey"]
        );
    }

    #[test]
    fn test_get_restful_parameters() {
        let mut map = HashMap::new();
        map.insert("verify", "pubkey");
        map.insert("api_version", "2");

        // "{"api_version": "v2", "verify": "pubkey"}"
        assert_eq!(get_restful_parameters("/v2/verify/pubkey"), map);
    }
}<|MERGE_RESOLUTION|>--- conflicted
+++ resolved
@@ -1,14 +1,9 @@
-<<<<<<< HEAD
 extern crate futures;
 extern crate hyper;
 extern crate serde_json;
 
 use hyper::{header, Body, Response, StatusCode};
 use serde_json::{Map, Value};
-=======
-use super::*;
-use hyper::{Response, StatusCode, Body, header};
->>>>>>> addc6caf
 use std::collections::HashMap;
 use serde_json::{Map, Value};
 
@@ -22,7 +17,6 @@
 pub static IMA_ML: &'static str = "/sys/kernel/security/ima/ascii_runtime_measurements";
 
 pub const STUB_VTPM: bool = false;
-<<<<<<< HEAD
 pub const STUB_IMA: bool = true;
 pub const TPM_DATA_PCR: usize = 16;
 pub const IMA_PCR: usize = 10;
@@ -34,8 +28,6 @@
     "/sys/kernel/security/ima/ascii_runtime_measurements";
 pub static KEY: &'static str = "secret";
 
-=======
->>>>>>> addc6caf
 /*
  * convert the input into a Response struct
  *
@@ -47,24 +39,12 @@
     status: String,
     results: Map<String, Value>,
 ) -> Response<Body> {
-<<<<<<< HEAD
     // integrate everything to one single map contains all the results
     let mut integrated_results = results.clone();
     integrated_results.insert("code".into(), code.into());
     integrated_results.insert("status".into(), status.into());
 
     let results_value: Value = results.into();
-
-=======
-
-    // integrate everything to one single map contains all the results
-    let mut integrated_results = results.clone();
-    integrated_results.insert("code".into(), code.into());
-    integrated_results.insert("status".into(), status.into());
-
-    let results_value: Value = results.into();
-
->>>>>>> addc6caf
     match serde_json::to_string(&results_value) {
         Ok(json) => {
             // return a json response
