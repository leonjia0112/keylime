--- conflicted
+++ resolved
@@ -1,9 +1,7 @@
 use super::*;
 use hyper::{Response, StatusCode, Body, header};
 use std::collections::HashMap;
-<<<<<<< HEAD
 use serde_json::{Map, Value};
-
 
 pub const STUB_VTPM: bool = false;
 pub const STUB_IMA: bool = true;
@@ -13,25 +11,6 @@
 pub static TPM_TOOLS_PATH: &'static str = "/usr/local/bin/";
 pub static IMA_ML_STUB: &'static str = "../scripts/ima/ascii_runtime_measurements";
 pub static IMA_ML: &'static str = "/sys/kernel/security/ima/ascii_runtime_measurements";
-=======
-use rustc_serialize::json::Json;
-use std::fs::File;
-use std::io::prelude::*;
-use std::io::{Read, Write};
-use libc::{umask, geteuid};
-use std::path::Path;
-use std::process::Command;
-use std::process::Output;
-use std::{thread, time};
-use std::time::{Duration, SystemTime};
-use tempfile::tempfile;
-use tempfile::NamedTempFile;
-
-
-pub const BOOTSTRAP_KEY_SIZE: usize = 32;
-pub const STUB_VTPM: bool = false;
-
->>>>>>> c1da4fc4
 
 pub const STUB_VTPM: bool = false;
 /*
