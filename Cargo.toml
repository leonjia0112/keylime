--- conflicted
+++ resolved
@@ -16,10 +16,6 @@
 rustc-serialize = "0.3.24"
 tempfile = "3.0.4"
 openssl = "0.10.15"
-<<<<<<< HEAD
 hex = "0.3.2"
 base64 = "0.9.3"
 flate2 = "1.0.4"
-=======
-hex = "0.3.2"
->>>>>>> addc6caf
